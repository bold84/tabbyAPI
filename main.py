import uvicorn
import yaml
import pathlib
from auth import check_admin_key, check_api_key, load_auth_keys
from fastapi import FastAPI, Request, HTTPException, Depends
from fastapi.middleware.cors import CORSMiddleware
from model import ModelContainer
from progress.bar import IncrementalBar
from sse_starlette import EventSourceResponse
from OAI.types.completion import CompletionRequest
from OAI.types.chat_completion import ChatCompletionRequest
from OAI.types.model import ModelCard, ModelLoadRequest, ModelLoadResponse
from OAI.types.token import (
    TokenEncodeRequest,
    TokenEncodeResponse,
    TokenDecodeRequest,
    TokenDecodeResponse
)
from OAI.utils import (
    create_completion_response,
    get_model_list,
    get_chat_completion_prompt,
    create_chat_completion_response, 
    create_chat_completion_stream_chunk
)
from typing import Optional
from utils import get_generator_error, load_progress
from uuid import uuid4

app = FastAPI()

# Globally scoped variables. Undefined until initalized in main
model_container: Optional[ModelContainer] = None
config: dict = {}

def _check_model_container():
    if model_container is None or model_container.model is None:
        raise HTTPException(400, "No models are loaded.")

# ALlow CORS requests
app.add_middleware(
    CORSMiddleware,
    allow_origins=["*"],
    allow_credentials=True,
    allow_methods=["*"],
    allow_headers=["*"],
)

# Model list endpoint
@app.get("/v1/models", dependencies=[Depends(check_api_key)])
@app.get("/v1/model/list", dependencies=[Depends(check_api_key)])
async def list_models():
    model_config = config.get("model") or {}
    if "model_dir" in model_config:
        model_path = pathlib.Path(model_config["model_dir"])
    else:
        model_path = pathlib.Path("models")

    draft_config = model_config.get("draft") or {}
    draft_model_dir = draft_config.get("draft_model_dir")

    models = get_model_list(model_path.resolve(), draft_model_dir)

    return models

# Currently loaded model endpoint
@app.get("/v1/model", dependencies=[Depends(check_api_key), Depends(_check_model_container)])
@app.get("/v1/internal/model/info", dependencies=[Depends(check_api_key), Depends(_check_model_container)])
async def get_current_model():
    model_name = model_container.get_model_path().name
    model_card = ModelCard(id = model_name)

    return model_card

# Load model endpoint
@app.post("/v1/model/load", dependencies=[Depends(check_admin_key)])
async def load_model(data: ModelLoadRequest):
    global model_container

    if model_container and model_container.model:
        raise HTTPException(400, "A model is already loaded! Please unload it first.")

    if not data.name:
        raise HTTPException(400, "model_name not found.")

    model_config = config.get("model") or {}
    model_path = pathlib.Path(model_config.get("model_dir") or "models")
    model_path = model_path / data.name

    load_data = data.dict()
    if data.draft and "draft" in model_config:
        draft_config = model_config.get("draft") or {}

        if not data.draft.draft_model_name:
            raise HTTPException(400, "draft_model_name was not found inside the draft object.")

        load_data["draft_model_dir"] = draft_config.get("draft_model_dir") or "models"

    if not model_path.exists():
        raise HTTPException(400, "model_path does not exist. Check model_name?")

    model_container = ModelContainer(model_path.resolve(), False, **load_data)

    def generator():
        global model_container

        load_failed = False
        model_type = "draft" if model_container.draft_enabled else "model"
        load_status = model_container.load_gen(load_progress)

        # TODO: Maybe create an erroring generator as a common utility function
        try:
            for (module, modules) in load_status:
                if module == 0:
                    loading_bar: IncrementalBar = IncrementalBar("Modules", max = modules)        
                elif module == modules:
                    loading_bar.next()
                    loading_bar.finish()

                    response = ModelLoadResponse(
                        model_type=model_type,
                        module=module,
                        modules=modules,
                        status="finished"
                    )

                    yield response.json(ensure_ascii=False)

                    if model_container.draft_enabled:
                        model_type = "model"
                else:
                    loading_bar.next()

                    response = ModelLoadResponse(
                        model_type=model_type,
                        module=module,
                        modules=modules,
                        status="processing"
                    )

                    yield response.json(ensure_ascii=False)
        except Exception as e:
            yield get_generator_error(e)
            load_failed = True
        finally:
            if load_failed:
                model_container.unload()
                model_container = None

    return EventSourceResponse(generator())

# Unload model endpoint
@app.get("/v1/model/unload", dependencies=[Depends(check_admin_key), Depends(_check_model_container)])
async def unload_model():
    global model_container

    model_container.unload()
    model_container = None

# Encode tokens endpoint
@app.post("/v1/token/encode", dependencies=[Depends(check_api_key), Depends(_check_model_container)])
async def encode_tokens(data: TokenEncodeRequest):
    raw_tokens = model_container.get_tokens(data.text, None, **data.get_params())

    # Have to use this if check otherwise Torch's tensors error out with a boolean issue
    tokens = raw_tokens[0].tolist() if raw_tokens is not None else []
    response = TokenEncodeResponse(tokens=tokens, length=len(tokens))

    return response

# Decode tokens endpoint
@app.post("/v1/token/decode", dependencies=[Depends(check_api_key), Depends(_check_model_container)])
async def decode_tokens(data: TokenDecodeRequest):
    message = model_container.get_tokens(None, data.tokens, **data.get_params())
    response = TokenDecodeResponse(text = message or "")

    return response

# Completions endpoint
@app.post("/v1/completions", dependencies=[Depends(check_api_key), Depends(_check_model_container)])
async def generate_completion(request: Request, data: CompletionRequest):
    model_path = model_container.get_model_path()

    if isinstance(data.prompt, list):
        data.prompt = "\n".join(data.prompt)

    if data.stream:
        async def generator():
<<<<<<< HEAD
            try:
                new_generation = model_container.generate_gen(data.prompt, **data.to_gen_params())
                for part in new_generation:
                    if await request.is_disconnected():
                        break

                    response = create_completion_response(part, model_path.name)
=======
            new_generation = model_container.generate_gen(data.prompt, **data.to_gen_params())
            for (part, prompt_tokens, completion_tokens) in new_generation:
                if await request.is_disconnected():
                    break

                response = create_completion_response(part,
                                                      prompt_tokens,
                                                      completion_tokens,
                                                      model_path.name)
>>>>>>> b0c42d0f

                    yield response.json(ensure_ascii=False)
            except Exception as e:
                yield get_generator_error(e)

        return EventSourceResponse(generator())
    else:
        response_text, prompt_tokens, completion_tokens = model_container.generate(data.prompt, **data.to_gen_params())
        response = create_completion_response(response_text,
                                              prompt_tokens,
                                              completion_tokens,
                                              model_path.name)

        return response

# Chat completions endpoint
@app.post("/v1/chat/completions", dependencies=[Depends(check_api_key), Depends(_check_model_container)])
async def generate_chat_completion(request: Request, data: ChatCompletionRequest):
    model_path = model_container.get_model_path()

    if isinstance(data.messages, str):
        prompt = data.messages
    else:
        prompt = get_chat_completion_prompt(model_path.name, data.messages)

    if data.stream:
        const_id = f"chatcmpl-{uuid4().hex}"
        async def generator():
<<<<<<< HEAD
            try:
                new_generation = model_container.generate_gen(prompt, **data.to_gen_params())
                for part in new_generation:
                    if await request.is_disconnected():
                        break

                    response = create_chat_completion_stream_chunk(
                        const_id,
                        part,
                        model_path.name
                    )

                    yield response.json(ensure_ascii=False)
            except Exception as e:
                yield get_generator_error(e)
=======
            new_generation, prompt_tokens, completion_tokens = model_container.generate_gen(prompt, **data.to_gen_params())
            for part in new_generation:
                if await request.is_disconnected():
                    break

                response = create_chat_completion_stream_chunk(
                    const_id,
                    part,
                    model_path.name
                )

                yield response.json(ensure_ascii=False)
>>>>>>> b0c42d0f

        return EventSourceResponse(generator())
    else:
        response_text, prompt_tokens, completion_tokens = model_container.generate(prompt, **data.to_gen_params())
        response = create_chat_completion_response(response_text,
                                                   prompt_tokens,
                                                   completion_tokens,
                                                   model_path.name)

        return response

if __name__ == "__main__":
    # Initialize auth keys
    load_auth_keys()

    # Load from YAML config. Possibly add a config -> kwargs conversion function
    try:
        with open('config.yml', 'r', encoding = "utf8") as config_file:
            config = yaml.safe_load(config_file) or {}
    except Exception as e:
        print(
            "The YAML config couldn't load because of the following error:",
            f"\n\n{e}",
            "\n\nTabbyAPI will start anyway and not parse this config file."
        )
        config = {}

    # If an initial model name is specified, create a container and load the model

    model_config = config.get("model") or {}
    if "model_name" in model_config:
        model_path = pathlib.Path(model_config.get("model_dir") or "models")
        model_path = model_path / model_config.get("model_name")
    
        model_container = ModelContainer(model_path.resolve(), False, **model_config)
        load_status = model_container.load_gen(load_progress)
        for (module, modules) in load_status:
            if module == 0:
                loading_bar: IncrementalBar = IncrementalBar("Modules", max = modules)        
            elif module == modules:
                loading_bar.next()
                loading_bar.finish()
            else:
                loading_bar.next()

    network_config = config.get("network") or {}
    uvicorn.run(
        app,
        host=network_config.get("host", "127.0.0.1"),
        port=network_config.get("port", 5000),
        log_level="debug"
    )<|MERGE_RESOLUTION|>--- conflicted
+++ resolved
@@ -186,25 +186,16 @@
 
     if data.stream:
         async def generator():
-<<<<<<< HEAD
             try:
                 new_generation = model_container.generate_gen(data.prompt, **data.to_gen_params())
-                for part in new_generation:
+                for (part, prompt_tokens, completion_tokens) in new_generation:
                     if await request.is_disconnected():
                         break
 
-                    response = create_completion_response(part, model_path.name)
-=======
-            new_generation = model_container.generate_gen(data.prompt, **data.to_gen_params())
-            for (part, prompt_tokens, completion_tokens) in new_generation:
-                if await request.is_disconnected():
-                    break
-
-                response = create_completion_response(part,
-                                                      prompt_tokens,
-                                                      completion_tokens,
-                                                      model_path.name)
->>>>>>> b0c42d0f
+                    response = create_completion_response(part,
+                                                          prompt_tokens,
+                                                          completion_tokens,
+                                                          model_path.name)
 
                     yield response.json(ensure_ascii=False)
             except Exception as e:
@@ -233,9 +224,8 @@
     if data.stream:
         const_id = f"chatcmpl-{uuid4().hex}"
         async def generator():
-<<<<<<< HEAD
             try:
-                new_generation = model_container.generate_gen(prompt, **data.to_gen_params())
+                new_generation, prompt_tokens, completion_tokens = model_container.generate_gen(prompt, **data.to_gen_params())
                 for part in new_generation:
                     if await request.is_disconnected():
                         break
@@ -249,20 +239,6 @@
                     yield response.json(ensure_ascii=False)
             except Exception as e:
                 yield get_generator_error(e)
-=======
-            new_generation, prompt_tokens, completion_tokens = model_container.generate_gen(prompt, **data.to_gen_params())
-            for part in new_generation:
-                if await request.is_disconnected():
-                    break
-
-                response = create_chat_completion_stream_chunk(
-                    const_id,
-                    part,
-                    model_path.name
-                )
-
-                yield response.json(ensure_ascii=False)
->>>>>>> b0c42d0f
 
         return EventSourceResponse(generator())
     else:
