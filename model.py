import gc, time, pathlib
import torch
from datetime import datetime
from exllamav2 import(
    ExLlamaV2,
    ExLlamaV2Config,
    ExLlamaV2Cache,
    ExLlamaV2Cache_8bit,
    ExLlamaV2Tokenizer,
)
from exllamav2.generator import(
    ExLlamaV2StreamingGenerator,
    ExLlamaV2Sampler
)
from typing import List, Optional, Union

# Bytes to reserve on first device when loading with auto split
auto_split_reserve_bytes = 96 * 1024**2

class ModelContainer:

    config: Optional[ExLlamaV2Config] = None
    draft_config: Optional[ExLlamaV2Config] = None
    model: Optional[ExLlamaV2] = None
    draft_model: Optional[ExLlamaV2] = None
    cache: Optional[ExLlamaV2Cache] = None
    draft_cache: Optional[ExLlamaV2Cache] = None
    tokenizer: Optional[ExLlamaV2Tokenizer] = None
    generator: Optional[ExLlamaV2StreamingGenerator] = None

    cache_fp8: bool = False
    draft_enabled: bool = False
    gpu_split_auto: bool = True
    gpu_split: list or None = None

    def __init__(self, model_directory: pathlib.Path, quiet = False, **kwargs):
        """
        Create model container

        Args:
            model_dir (int): Model directory containing config.json, tokenizer.model etc.
            quiet (bool): Suppress console output
            load_progress_callback (function, optional): A function to call for each module loaded. Prototype:
                def progress(loaded_modules: int, total_modules: int, loading_draft: bool)
            **kwargs:
                `cache_mode` (str): Sets cache mode, "FP16" or "FP8" (defaulf: "FP16")
                'max_seq_len' (int): Override model's default max sequence length
                'rope_scale' (float): Set RoPE scaling factor for model (default: 1.0)
                'rope_alpha' (float): Set RoPE alpha (NTK) factor for model (default: 1.0)
                'chunk_size' (int): Sets the maximum chunk size for the model (default: 2048)
                    Inferencing in chunks reduces overall VRAM overhead by processing very long sequences in smaller
                    batches. This limits the size of temporary buffers needed for the hidden state and attention
                    weights.
                'draft_model_dir' (str): Draft model directory
                'draft_rope_alpha' (float): RoPE alpha (NTK) factor for draft model.
                    By default, the draft model's alpha value is calculated automatically to scale to the size of the
                    full model.
                'gpu_split_auto' (bool): Automatically split model across available devices (default: True)
                'gpu_split' (list[float]): Allocation for weights and (some) tensors, per device
                'no_flash_attn' (bool): Turns off flash attention (increases vram usage)
        """

        self.quiet = quiet

        self.cache_fp8 = "cache_mode" in kwargs and kwargs["cache_mode"] == "FP8"
        self.gpu_split = kwargs.get("gpu_split", None)
        self.gpu_split_auto = kwargs.get("gpu_split_auto", True)

        self.config = ExLlamaV2Config()
        self.config.model_dir = str(model_directory.resolve())
        self.config.prepare()

        if "max_seq_len" in kwargs: self.config.max_seq_len = kwargs["max_seq_len"]
        if "rope_scale" in kwargs: self.config.scale_pos_emb = kwargs["rope_scale"]
        if "rope_alpha" in kwargs: self.config.scale_alpha_value = kwargs["rope_alpha"]
        if "no_flash_attn" in kwargs: self.config.no_flash_attn = kwargs["no_flash_attn"]

        if "low_mem" in kwargs and kwargs["low_mem"]:
            self.config.set_low_mem()

        chunk_size = min(kwargs.get("chunk_size", 2048), self.config.max_seq_len)
        self.config.max_input_len = chunk_size
        self.config.max_attn_size = chunk_size ** 2

        draft_config = kwargs.get("draft") or {}
        draft_model_name = draft_config.get("draft_model_name")
        enable_draft = bool(draft_config) and draft_model_name is not None

        if bool(draft_config) and draft_model_name is None:
            print("A draft config was found but a model name was not given. Please check your config.yml! Skipping draft load.")
            self.draft_enabled = False
        else:
            self.draft_enabled = enable_draft

        if self.draft_enabled:

            self.draft_config = ExLlamaV2Config()
            draft_model_path = pathlib.Path(draft_config.get("draft_model_dir") or "models")
            draft_model_path = draft_model_path / draft_model_name

            self.draft_config.model_dir = str(draft_model_path.resolve())
            self.draft_config.prepare()

            if "draft_rope_alpha" in kwargs:
                self.draft_config.scale_alpha_value = kwargs.get("draft_rope_alpha") or 1
            else:
                ratio = self.config.max_seq_len / self.draft_config.max_seq_len
                alpha = -0.13436 + 0.80541 * ratio + 0.28833 * ratio ** 2
                self.draft_config.scale_alpha_value = alpha

            self.draft_config.max_seq_len = self.config.max_seq_len            

            if "chunk_size" in kwargs:
                self.draft_config.max_input_len = kwargs["chunk_size"]
                self.draft_config.max_attn_size = kwargs["chunk_size"] ** 2


    def get_model_path(self):
        model_path = pathlib.Path(self.config.model_dir)
        return model_path


    def load(self, progress_callback = None):
        """
        Load model

        Args:
            progress_callback (function, optional): A function to call for each module loaded. Prototype:
                def progress(loaded_modules: int, total_modules: int)
        """
        for _ in self.load_gen(progress_callback): pass


    def load_gen(self, progress_callback = None):
        """
        Load model, generator function

        Args:
            progress_callback (function, optional): A function to call for each module loaded. Prototype:
                def progress(loaded_modules: int, total_modules: int)
        """

        # Load tokenizer

        self.tokenizer = ExLlamaV2Tokenizer(self.config)

        # Load draft model

        if self.draft_enabled:

            self.draft_model = ExLlamaV2(self.draft_config)
            if not self.quiet:
                print("Loading draft model: " + self.draft_config.model_dir)

            self.draft_cache = ExLlamaV2Cache(self.draft_model, lazy = True)
            reserve = [auto_split_reserve_bytes] + [0] * 16
            yield from self.draft_model.load_autosplit_gen(self.draft_cache, reserve_vram = reserve, last_id_only = True, callback_gen = progress_callback)

            # Test VRAM allocation with a full-length forward pass

            input_ids = torch.zeros((1, self.config.max_input_len), dtype = torch.long)
            self.draft_model.forward(input_ids, cache = self.cache, preprocess_only = True)

        # Load model

        self.model = ExLlamaV2(self.config)
        if not self.quiet:
            print("Loading model: " + self.config.model_dir)

        if not self.gpu_split_auto:
            for value in self.model.load_gen(self.gpu_split, callback_gen = progress_callback):
                if isinstance(value, str):
                    yield value

        if self.cache_fp8:
            self.cache = ExLlamaV2Cache_8bit(self.model, lazy = self.gpu_split_auto)
        else:
            self.cache = ExLlamaV2Cache(self.model, lazy = self.gpu_split_auto)

        if self.gpu_split_auto:
            reserve = [auto_split_reserve_bytes] + [0] * 16
            yield from self.model.load_autosplit_gen(self.cache, reserve_vram = reserve, last_id_only = True, callback_gen = progress_callback)

        # Test VRAM allocation with a full-length forward pass

        input_ids = torch.zeros((1, self.config.max_input_len), dtype = torch.long)
        self.model.forward(input_ids, cache = self.cache, preprocess_only = True)

        # Create generator

        self.generator = ExLlamaV2StreamingGenerator(self.model, self.cache, self.tokenizer, self.draft_model, self.draft_cache)

        print("Model successfully loaded.")


    def unload(self):
        """
        Free all VRAM resources used by this model
        """

        if self.model: self.model.unload()
        self.model = None
        if self.draft_model: self.draft_model.unload()
        self.draft_model = None
        self.config = None
        self.cache = None
        self.tokenizer = None
        self.generator = None
        gc.collect()
        torch.cuda.empty_cache()


    # Common function for token operations
    def get_tokens(self, text: Optional[str], ids: Optional[List[int]], **kwargs):
        if text:
            # Assume token encoding
            return self.tokenizer.encode(
                text,
                add_bos = kwargs.get("add_bos_token", True),
                encode_special_tokens = kwargs.get("encode_special_tokens", True)
            )
        if ids:
            # Assume token decoding
            ids = torch.tensor([ids])
            return self.tokenizer.decode(ids, decode_special_tokens = kwargs.get("decode_special_tokens", True))[0]


    def generate(self, prompt: str, **kwargs):
        gen = list(self.generate_gen(prompt, **kwargs))
        reponse = "".join(map(lambda o: o[0], gen))
        return reponse, gen[-1][1], gen[-1][2]

    def generate_gen(self, prompt: str, **kwargs):
        """
        Create generator function for prompt completion

        Args:
            prompt (str): Input prompt
            **kwargs:
                'token_healing' (bool): Use token healing (default: False)
                'temperature' (float): Sampling temperature (default: 1.0)
                'temperature_last' (bool): Apply temperature after all other samplers (default: False)
                'top_k' (int): Sampling top-K (default: 0)
                'top_p' (float): Sampling top-P (default: 1.0)
                'min_p' (float): Sampling min-P (default: 0.0)
                'tfs' (float): Tail-free sampling (default: 0.0)
                'typical' (float): Sampling typical (default: 0.0)
                'mirostat' (bool): Use Mirostat (default: False)
                'mirostat_tau' (float) Mirostat tau parameter (default: 1.5)
                'mirostat_eta' (float) Mirostat eta parameter (default: 0.1)
                'repetition_penalty' (float): Token repetition/presence penalty (default: 1.15)
                'repetition_range' (int): Repetition penalty range (default: whole context)
                'repetition_decay' (int): Repetition penalty range (default: same as range)
                'stop' (List[Union[str, int]]): List of stop strings/tokens to end response (default: [EOS])
                'max_tokens' (int): Max no. tokens in response (default: 150)
                'add_bos_token' (bool): Adds the BOS token to the start of the prompt (default: True)
                'ban_eos_token' (bool): Bans the EOS token from generation (default: False)
                'stream_interval' (float): Interval in seconds between each output chunk (default: immediate)
                'generate_window' (int): Space to reserve at the end of the model's context when generating.
                    Rolls context window by the same amount if context length is exceeded to allow generating past
                    the models max_seq_len.

        """

        token_healing = kwargs.get("token_healing", False)
        max_tokens = kwargs.get("max_tokens", 150)
        stream_interval = kwargs.get("stream_interval", 0)
        generate_window = min(kwargs.get("generate_window", 512), max_tokens)

        # Sampler settings

        gen_settings = ExLlamaV2Sampler.Settings()

        # Warn of unsupported settings if the setting is enabled

        if kwargs.get("mirostat", False) and not hasattr(gen_settings, "mirostat"):
            print(" !! Warning: Currently installed ExLlamaV2 does not support Mirostat sampling")

        if kwargs.get("min_p", 0.0) not in [0.0, 1.0] and not hasattr(gen_settings, "min_p"):
            print(" !! Warning: Currently installed ExLlamaV2 does not support min-P sampling")

        if kwargs.get("tfs", 0.0) not in [0.0, 1.0] and not hasattr(gen_settings, "tfs"):
            print(" !! Warning: Currently installed ExLlamaV2 does not support tail-free sampling (TFS)")

        if kwargs.get("temperature_last", False) and not hasattr(gen_settings, "temperature_last"):
            print(" !! Warning: Currently installed ExLlamaV2 does not support temperature_last")

        #Apply settings

        gen_settings.temperature = kwargs.get("temperature", 1.0)
        gen_settings.temperature_last = kwargs.get("temperature_last", False)
        gen_settings.top_k = kwargs.get("top_k", 1)
        gen_settings.top_p = kwargs.get("top_p", 1.0)
        gen_settings.min_p = kwargs.get("min_p", 0.0)
        gen_settings.tfs = kwargs.get("tfs", 0.0)
        gen_settings.typical = kwargs.get("typical", 0.0)
        gen_settings.mirostat = kwargs.get("mirostat", False)

        # Default tau and eta fallbacks don't matter if mirostat is off
        gen_settings.mirostat_tau = kwargs.get("mirostat_tau", 1.5)
        gen_settings.mirostat_eta = kwargs.get("mirostat_eta", 0.1)
        gen_settings.token_repetition_penalty = kwargs.get("repetition_penalty", 1.0)
        gen_settings.token_repetition_range = kwargs.get("repetition_range", self.config.max_seq_len)


        # Always make sure the fallback is 0 if range < 0
        # It's technically fine to use -1, but this just validates the passed fallback
        fallback_decay = 0 if gen_settings.token_repetition_penalty <= 0 else gen_settings.token_repetition_range
        gen_settings.token_repetition_decay = kwargs.get("repetition_decay", fallback_decay or 0)

        stop_conditions: List[Union[str, int]] = kwargs.get("stop", [])
        ban_eos_token = kwargs.get("ban_eos_token", False)

        # Ban the EOS token if specified. If not, append to stop conditions as well.

        if ban_eos_token:
            gen_settings.disallow_tokens(self.tokenizer, [self.tokenizer.eos_token_id])
        else:
            stop_conditions.append(self.tokenizer.eos_token_id)

        # Override sampler settings for temp = 0

        if gen_settings.temperature == 0:
            gen_settings.temperature = 1.0
            gen_settings.top_k = 1
            gen_settings.top_p = 0
            gen_settings.typical = 0

        # Stop conditions           

        self.generator.set_stop_conditions(stop_conditions)

        # Tokenized context

        ids = self.tokenizer.encode(
            prompt,
            add_bos=kwargs.get("add_bos_token", True),
            encode_special_tokens = True
        )
        context_len = len(ids[0])

        if context_len > self.config.max_seq_len:
            print(
                f"WARNING: The context length {context_len} is greater than the max_seq_len {self.config.max_seq_len}.",
                "Generation is truncated and metrics may not be accurate."
            )

        prompt_tokens = ids.shape[-1]

        # Begin

        generated_tokens = 0
        full_response = ""
        start_time = time.time()
        last_chunk_time = start_time

        save_tokens = torch.empty((1, 0), dtype = torch.bool)
        chunk_buffer = ""
        chunk_tokens = 0

        while True:

            # Ingest prompt

            if chunk_tokens == 0:

                ids = torch.cat((ids, save_tokens), dim = - 1)
                save_tokens = torch.empty((1, 0), dtype = torch.bool)
                overflow = ids.shape[-1] + generate_window - self.config.max_seq_len
                active_ids = ids[:, max(0, overflow):]
                chunk_tokens = self.config.max_seq_len - active_ids.shape[-1]

                self.generator.begin_stream(active_ids, gen_settings, token_healing = token_healing)

            # Generate

            chunk, eos, tokens = self.generator.stream()

            if token_healing:
                ids[:, -1] = self.generator.sequence_ids[:, -2]  # Extract healed token
                token_healing = False

            save_tokens = torch.cat((save_tokens, tokens), dim=-1)
            chunk_buffer += chunk

            generated_tokens += 1
            chunk_tokens -= 1

            # Yield output

            now = time.time()
            elapsed = now - last_chunk_time

            if chunk_buffer != "" and (elapsed > stream_interval or eos or generated_tokens == max_tokens):
                yield chunk_buffer, prompt_tokens, generated_tokens
                full_response += chunk_buffer
                chunk_buffer = ""
                last_chunk_time = now

            if eos or generated_tokens == max_tokens: break

        elapsed_time = last_chunk_time - start_time

<<<<<<< HEAD
        initial_response = f"Response: {round(generated_tokens, 2)} tokens generated in {round(elapsed_time, 2)} seconds"
        itemization = []
        extra_parts = []
=======
        initial_response = f"Response: {round(generated_tokens)} tokens generated in {round(elapsed_time, 2)} seconds"
        extra_responses = []
>>>>>>> b0c42d0f

        # Add tokens per second
        itemization.append(f"{'Indeterminate' if elapsed_time == 0 else round(generated_tokens / elapsed_time, 2)} T/s")

        # Add context (original token count)
        if ids is not None:
            itemization.append(f"context {context_len} tokens")

        if context_len > self.config.max_seq_len:
            extra_parts.append("<-- Not accurate (truncated)")

        # Print output
        print(initial_response + " (" + ", ".join(itemization) + ") " + " ".join(extra_parts))<|MERGE_RESOLUTION|>--- conflicted
+++ resolved
@@ -401,14 +401,9 @@
 
         elapsed_time = last_chunk_time - start_time
 
-<<<<<<< HEAD
         initial_response = f"Response: {round(generated_tokens, 2)} tokens generated in {round(elapsed_time, 2)} seconds"
         itemization = []
         extra_parts = []
-=======
-        initial_response = f"Response: {round(generated_tokens)} tokens generated in {round(elapsed_time, 2)} seconds"
-        extra_responses = []
->>>>>>> b0c42d0f
 
         # Add tokens per second
         itemization.append(f"{'Indeterminate' if elapsed_time == 0 else round(generated_tokens / elapsed_time, 2)} T/s")
