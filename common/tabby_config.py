import yaml
import pathlib
from loguru import logger
from typing import Optional, Union, get_origin, get_args
from os import getenv

from common.utils import unwrap, merge_dicts
from common.config_models import tabby_config_model
import common.config_models


<<<<<<< HEAD
class TabbyConfig(tabby_config_model):
    def load_config(self, arguments: Optional[dict] = None):
        """load the global application config"""
=======
class TabbyConfig:
    """Common config class for TabbyAPI. Loaded into sub-dictionaries from YAML file."""

    # Sub-blocks of yaml
    network: dict = {}
    logging: dict = {}
    model: dict = {}
    draft_model: dict = {}
    lora: dict = {}
    sampling: dict = {}
    developer: dict = {}
    embeddings: dict = {}

    # Persistent defaults
    model_defaults: dict = {}

    def load(self, arguments: Optional[dict] = None):
        """Synchronously loads the global application config"""
>>>>>>> a2b4e3f2

        # config is applied in order of items in the list
        configs = [
            self._from_file(pathlib.Path("config.yml")),
            self._from_environment(),
            self._from_args(unwrap(arguments, {})),
        ]

        merged_config = merge_dicts(*configs)

<<<<<<< HEAD
        for field in tabby_config_model.model_fields.keys():
            value = unwrap(merged_config.get(field), {})
            model = getattr(common.config_models, f"{field}_config_model")

            setattr(self, field, model.parse_obj(value))
=======
        self.network = unwrap(merged_config.get("network"), {})
        self.logging = unwrap(merged_config.get("logging"), {})
        self.model = unwrap(merged_config.get("model"), {})
        self.draft_model = unwrap(self.model.get("draft"), {})
        self.lora = unwrap(self.model.get("lora"), {})
        self.sampling = unwrap(merged_config.get("sampling"), {})
        self.developer = unwrap(merged_config.get("developer"), {})
        self.embeddings = unwrap(merged_config.get("embeddings"), {})
>>>>>>> a2b4e3f2

        # Set model defaults dict once to prevent on-demand reconstruction
        default_keys = unwrap(self.model.get("use_as_default"), [])
        for key in default_keys:
            if key in self.model:
                self.model_defaults[key] = config.model[key]
            elif key in self.draft_model:
                self.model_defaults[key] = config.draft_model[key]

    def _from_file(self, config_path: pathlib.Path):
        """loads config from a given file path"""

        # try loading from file
        try:
            with open(str(config_path.resolve()), "r", encoding="utf8") as config_file:
                return unwrap(yaml.safe_load(config_file), {})
        except FileNotFoundError:
            logger.info(f"The '{config_path.name}' file cannot be found")
        except Exception as exc:
            logger.error(
                f"The YAML config from '{config_path.name}' couldn't load because of "
                f"the following error:\n\n{exc}"
            )

        # if no config file was loaded
        return {}

    def _from_args(self, args: dict):
        """loads config from the provided arguments"""
        config = {}

        config_override = unwrap(args.get("options", {}).get("config"))
        if config_override:
            logger.info("Config file override detected in args.")
            config = self._from_file(pathlib.Path(config_override))
            return config  # Return early if loading from file

        for key in tabby_config_model.model_fields.keys():
            override = args.get(key)
            if override:
                if key == "logging":
                    # Strip the "log_" prefix from logging keys if present
                    override = {k.replace("log_", ""): v for k, v in override.items()}
                config[key] = override

        return config

    def _from_environment(self):
        """loads configuration from environment variables"""

        config = {}

        for field_name in tabby_config_model.model_fields.keys():
            section_config = {}
            for sub_field_name in getattr(
                tabby_config_model(), field_name
            ).model_fields.keys():
                setting = getenv(f"TABBY_{field_name}_{sub_field_name}".upper(), None)
                if setting is not None:
                    section_config[sub_field_name] = setting

            config[field_name] = section_config

        return config


# Create an empty instance of the config class
config: TabbyConfig = TabbyConfig()<|MERGE_RESOLUTION|>--- conflicted
+++ resolved
@@ -9,30 +9,14 @@
 import common.config_models
 
 
-<<<<<<< HEAD
 class TabbyConfig(tabby_config_model):
-    def load_config(self, arguments: Optional[dict] = None):
-        """load the global application config"""
-=======
-class TabbyConfig:
-    """Common config class for TabbyAPI. Loaded into sub-dictionaries from YAML file."""
-
-    # Sub-blocks of yaml
-    network: dict = {}
-    logging: dict = {}
-    model: dict = {}
-    draft_model: dict = {}
-    lora: dict = {}
-    sampling: dict = {}
-    developer: dict = {}
-    embeddings: dict = {}
 
     # Persistent defaults
+    # TODO: make this pydantic?
     model_defaults: dict = {}
 
     def load(self, arguments: Optional[dict] = None):
         """Synchronously loads the global application config"""
->>>>>>> a2b4e3f2
 
         # config is applied in order of items in the list
         configs = [
@@ -43,30 +27,22 @@
 
         merged_config = merge_dicts(*configs)
 
-<<<<<<< HEAD
         for field in tabby_config_model.model_fields.keys():
             value = unwrap(merged_config.get(field), {})
             model = getattr(common.config_models, f"{field}_config_model")
 
             setattr(self, field, model.parse_obj(value))
-=======
-        self.network = unwrap(merged_config.get("network"), {})
-        self.logging = unwrap(merged_config.get("logging"), {})
-        self.model = unwrap(merged_config.get("model"), {})
-        self.draft_model = unwrap(self.model.get("draft"), {})
-        self.lora = unwrap(self.model.get("lora"), {})
-        self.sampling = unwrap(merged_config.get("sampling"), {})
-        self.developer = unwrap(merged_config.get("developer"), {})
-        self.embeddings = unwrap(merged_config.get("embeddings"), {})
->>>>>>> a2b4e3f2
 
         # Set model defaults dict once to prevent on-demand reconstruction
-        default_keys = unwrap(self.model.get("use_as_default"), [])
-        for key in default_keys:
-            if key in self.model:
-                self.model_defaults[key] = config.model[key]
-            elif key in self.draft_model:
-                self.model_defaults[key] = config.draft_model[key]
+        # TODO: clean this up a bit
+        for field in self.model.use_as_default:
+            if hasattr(self.model, field):
+                self.model_defaults[field] = getattr(config.model, field)
+            elif hasattr(self.draft_model, field):
+                self.model_defaults[field] = getattr(config.draft_model, field)
+            else:
+                # TODO: show an error
+                pass
 
     def _from_file(self, config_path: pathlib.Path):
         """loads config from a given file path"""
